<<<<<<< HEAD
// android/build.gradle

// based on:
//
// * https://github.com/facebook/react-native/blob/0.60-stable/template/android/build.gradle
//   original location:
//   - https://github.com/facebook/react-native/blob/0.58-stable/local-cli/templates/HelloWorld/android/build.gradle
//
// * https://github.com/facebook/react-native/blob/0.60-stable/template/android/app/build.gradle
//   original location:
//   - https://github.com/facebook/react-native/blob/0.58-stable/local-cli/templates/HelloWorld/android/app/build.gradle

def DEFAULT_COMPILE_SDK_VERSION = 30
def DEFAULT_BUILD_TOOLS_VERSION = '30.0.2'
def DEFAULT_MIN_SDK_VERSION = 19
def DEFAULT_TARGET_SDK_VERSION = 30

def safeExtGet(prop, fallback) {
    rootProject.ext.has(prop) ? rootProject.ext.get(prop) : fallback
}

apply plugin: 'com.android.library'
=======
def DEFAULT_COMPILE_SDK_VERSION = 30
def DEFAULT_BUILD_TOOLS_VERSION = '30.0.2'
def DEFAULT_MIN_SDK_VERSION = 16
def DEFAULT_TARGET_SDK_VERSION = 30
>>>>>>> 2af1eb6e

buildscript {
    if (project == rootProject) {
        repositories {
            google()
            mavenCentral()
<<<<<<< HEAD
=======
            jcenter()
>>>>>>> 2af1eb6e
        }

        dependencies {
<<<<<<< HEAD
            classpath 'com.android.tools.build:gradle:4.2.2'
        }
    }
}

=======
            classpath 'com.android.tools.build:gradle:7.2.1'
        }
    }
}

apply plugin: 'com.android.library'

def safeExtGet(prop, fallback) {
    rootProject.ext.has(prop) ? rootProject.ext.get(prop) : fallback
}

def isNewArchitectureEnabled() {
  return rootProject.hasProperty("newArchEnabled") &&  rootProject.getProperty("newArchEnabled") == "true"
}
if (isNewArchitectureEnabled()) {
  apply plugin: 'com.facebook.react'
}

>>>>>>> 2af1eb6e
android {
    compileSdkVersion safeExtGet('compileSdkVersion', DEFAULT_COMPILE_SDK_VERSION)
    buildToolsVersion safeExtGet('buildToolsVersion', DEFAULT_BUILD_TOOLS_VERSION)
    defaultConfig {
        minSdkVersion safeExtGet('minSdkVersion', DEFAULT_MIN_SDK_VERSION)
        targetSdkVersion safeExtGet('targetSdkVersion', DEFAULT_TARGET_SDK_VERSION)
        buildConfigField "boolean", "IS_NEW_ARCHITECTURE_ENABLED", isNewArchitectureEnabled().toString()
        versionCode 1
        versionName "1.0"
    }
    lintOptions {
        abortOnError false
    }
    sourceSets {
        main {
        if (isNewArchitectureEnabled()) {
            java.srcDirs += [
            "src/turbo",
            // This is needed to build Kotlin project with NewArch enabled
            "${project.buildDir}/generated/source/codegen/java"
            ]
        } else {
            java.srcDirs += ["src/legacy"]
        }
        }
    }
}

repositories {
    mavenLocal()
    maven {
        // All of React Native (JS, Obj-C sources, Android binaries) is installed from npm
<<<<<<< HEAD
        url "$rootDir/../node_modules/react-native/android"
    }
    google()
    mavenCentral()
=======
        url("$rootDir/../node_modules/react-native/android")
    }
    google()
    mavenCentral()
    jcenter()
>>>>>>> 2af1eb6e
}

dependencies {
    //noinspection GradleDynamicVersion
<<<<<<< HEAD
    implementation 'com.facebook.react:react-native:+'  // From node_modules
    implementation 'org.slf4j:slf4j-api:1.7.36'
    implementation 'com.github.tony19:logback-android:2.0.0'
=======
    implementation "com.facebook.react:react-native:+"
    implementation 'org.slf4j:slf4j-api:1.7.33'
    implementation 'com.github.tony19:logback-android:2.0.0'
}

if (isNewArchitectureEnabled()) {
  react {
    jsRootDir = file("../src/")
    libraryName = "FileLogger"
    codegenJavaPackageName = "com.betomorrow.rnfilelogger"
  }
>>>>>>> 2af1eb6e
}<|MERGE_RESOLUTION|>--- conflicted
+++ resolved
@@ -1,16 +1,3 @@
-<<<<<<< HEAD
-// android/build.gradle
-
-// based on:
-//
-// * https://github.com/facebook/react-native/blob/0.60-stable/template/android/build.gradle
-//   original location:
-//   - https://github.com/facebook/react-native/blob/0.58-stable/local-cli/templates/HelloWorld/android/build.gradle
-//
-// * https://github.com/facebook/react-native/blob/0.60-stable/template/android/app/build.gradle
-//   original location:
-//   - https://github.com/facebook/react-native/blob/0.58-stable/local-cli/templates/HelloWorld/android/app/build.gradle
-
 def DEFAULT_COMPILE_SDK_VERSION = 30
 def DEFAULT_BUILD_TOOLS_VERSION = '30.0.2'
 def DEFAULT_MIN_SDK_VERSION = 19
@@ -20,33 +7,15 @@
     rootProject.ext.has(prop) ? rootProject.ext.get(prop) : fallback
 }
 
-apply plugin: 'com.android.library'
-=======
-def DEFAULT_COMPILE_SDK_VERSION = 30
-def DEFAULT_BUILD_TOOLS_VERSION = '30.0.2'
-def DEFAULT_MIN_SDK_VERSION = 16
-def DEFAULT_TARGET_SDK_VERSION = 30
->>>>>>> 2af1eb6e
-
 buildscript {
     if (project == rootProject) {
         repositories {
             google()
             mavenCentral()
-<<<<<<< HEAD
-=======
             jcenter()
->>>>>>> 2af1eb6e
         }
 
         dependencies {
-<<<<<<< HEAD
-            classpath 'com.android.tools.build:gradle:4.2.2'
-        }
-    }
-}
-
-=======
             classpath 'com.android.tools.build:gradle:7.2.1'
         }
     }
@@ -65,7 +34,6 @@
   apply plugin: 'com.facebook.react'
 }
 
->>>>>>> 2af1eb6e
 android {
     compileSdkVersion safeExtGet('compileSdkVersion', DEFAULT_COMPILE_SDK_VERSION)
     buildToolsVersion safeExtGet('buildToolsVersion', DEFAULT_BUILD_TOOLS_VERSION)
@@ -98,29 +66,17 @@
     mavenLocal()
     maven {
         // All of React Native (JS, Obj-C sources, Android binaries) is installed from npm
-<<<<<<< HEAD
-        url "$rootDir/../node_modules/react-native/android"
-    }
-    google()
-    mavenCentral()
-=======
         url("$rootDir/../node_modules/react-native/android")
     }
     google()
     mavenCentral()
     jcenter()
->>>>>>> 2af1eb6e
 }
 
 dependencies {
     //noinspection GradleDynamicVersion
-<<<<<<< HEAD
     implementation 'com.facebook.react:react-native:+'  // From node_modules
     implementation 'org.slf4j:slf4j-api:1.7.36'
-    implementation 'com.github.tony19:logback-android:2.0.0'
-=======
-    implementation "com.facebook.react:react-native:+"
-    implementation 'org.slf4j:slf4j-api:1.7.33'
     implementation 'com.github.tony19:logback-android:2.0.0'
 }
 
@@ -130,5 +86,4 @@
     libraryName = "FileLogger"
     codegenJavaPackageName = "com.betomorrow.rnfilelogger"
   }
->>>>>>> 2af1eb6e
 }