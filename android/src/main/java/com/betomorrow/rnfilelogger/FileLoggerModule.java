--- conflicted
+++ resolved
@@ -227,7 +227,6 @@
         });
     }
 
-<<<<<<< HEAD
     private File[] getLogFilesSorted() {
         File directory = new File(logsDirectory);
         File[] logFiles =  directory.listFiles(new FilenameFilter() {
@@ -252,7 +251,7 @@
         });
         return logFiles;
     }
-=======
+
     private String[] readableArrayToStringArray(ReadableArray r) {
         int length = r.size();
         String[] strArray = new String[length];
@@ -260,7 +259,6 @@
             strArray[i] = r.getString(i);
         }
         return strArray;
-  }
->>>>>>> 2af1eb6e
+    }
 
 }