--- conflicted
+++ resolved
@@ -6,32 +6,18 @@
   s.name         = "RNFileLogger"
   s.version      = package["version"]
   s.summary      = package["description"]
-<<<<<<< HEAD
   s.homepage     = "https://github.com/kedros-as/react-native-file-logger"
   s.license      = "MIT"
   s.authors      = { "BeTomorrow" => "streny@betomorrow.com" }
-  s.platforms    = { :ios => "9.0" }
+  s.platforms    = { :ios => "11.0" }
   s.source       = { :git => "https://github.com/kedros-as/react-native-file-logger.git", :tag => "#{s.version}" }
 
-  s.source_files = "ios/**/*.{h,c,m,swift}"
+  s.source_files = "ios/**/*.{h,c,m,mm,swift}"
   s.requires_arc = true
 
-  s.dependency "React"
-  s.dependency 'CocoaLumberjack', '~> 3.7.2'
-=======
-  s.homepage     = "https://github.com/BeTomorrow/react-native-file-logger"
-  s.license      = "MIT"
-  s.authors      = { "BeTomorrow" => "streny@betomorrow.com" }
-  s.platforms    = { :ios => "11.0" }
-  s.source       = { :git => "https://github.com/BeTomorrow/react-native-file-logger.git", :tag => "#{s.version}" }
-
-  s.source_files = "ios/**/*.{h,mm}"
-  
   s.dependency "React-Core"
-  s.dependency "CocoaLumberjack"
+  s.dependency 'CocoaLumberjack'
   
   ## Dependencies needed for new architecture.
   install_modules_dependencies(s)
-
->>>>>>> 2af1eb6e
-end
+end